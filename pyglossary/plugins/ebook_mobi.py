# -*- coding: utf-8 -*-
# The MIT License (MIT)

# Copyright © 2012-2016 Alberto Pettarin (alberto@albertopettarin.it)
# Copyright © 2016-2020 Saeed Rasooli <saeed.gnu@gmail.com>

# Permission is hereby granted, free of charge, to any person obtaining a copy
# of this software and associated documentation files (the "Software"), to deal
# in the Software without restriction, including without limitation the rights
# to use, copy, modify, merge, publish, distribute, sublicense, and/or sell
# copies of the Software, and to permit persons to whom the Software is
# furnished to do so, subject to the following conditions:

# The above copyright notice and this permission notice shall be included in
# all copies or substantial portions of the Software.

# THE SOFTWARE IS PROVIDED "AS IS", WITHOUT WARRANTY OF ANY KIND, EXPRESS OR
# IMPLIED, INCLUDING BUT NOT LIMITED TO THE WARRANTIES OF MERCHANTABILITY,
# FITNESS FOR A PARTICULAR PURPOSE AND NONINFRINGEMENT. IN NO EVENT SHALL THE
# AUTHORS OR COPYRIGHT HOLDERS BE LIABLE FOR ANY CLAIM, DAMAGES OR OTHER
# LIABILITY, WHETHER IN AN ACTION OF CONTRACT, TORT OR OTHERWISE, ARISING FROM,
# OUT OF OR IN CONNECTION WITH THE SOFTWARE OR THE USE OR OTHER DEALINGS IN THE
# SOFTWARE.

from formats_common import *
from pyglossary.ebook_base import *
from pyglossary.langs import Lang

enable = True
lname = "mobi"
format = "Mobi"
description = "Mobipocket (.mobi) E-Book"
extensions = (".mobi",)
extensionCreate = ".mobi"
sortOnWrite = DEFAULT_YES
kind = "package"
wiki = "https://en.wikipedia.org/wiki/Mobipocket"
website = None

tools = [
	{
		"name": "Amazon Kindle",
		"web": "https://www.amazon.com/kindle",
		"platforms": ["Amazon Kindle"],
		"license": "Proprietary",
	},
	{
		"name": "calibre",
		"web": "https://calibre-ebook.com/",
		"wiki": "https://en.wikipedia.org/wiki/Calibre_(software)",
		"repo": "https://github.com/kovidgoyal/calibre",
		"platforms": ["Linux", "Windows", "Mac"],
		"license": "GPL",
	},
	{
		"name": "Okular",
		"web": "https://okular.kde.org/",
		"wiki": "https://en.wikipedia.org/wiki/Okular",
		"repo": "https://invent.kde.org/graphics/okular",
		"platforms": ["Linux", "Windows", "Mac"],
		"license": "GPL",
	},
	{
		"name": "Book Reader",
		"web": "https://f-droid.org/en/packages/com.github.axet.bookreader/",
		"repo": "https://gitlab.com/axet/android-book-reader",
		"platforms": ["Android"],
		"license": "GPL",
	},
]

optionsProp = {
	# specific to mobi
	"kindlegen_path": StrOption(
		comment="Path to kindlegen executable",
	),
	"compress": BoolOption(
		disabled=True,
		comment="Enable compression",
	),
	"keep": BoolOption(
		disabled=True,
		comment="Keep temp files",
	),
	"include_index_page": BoolOption(
		disabled=True,
		comment="Include index page",
	),
	"apply_css": StrOption(
		# disabled=True,
		comment="Path to css file",
	),
	"cover_path": StrOption(
		# disabled=True,
		comment="Path to cover file",
	),
<<<<<<< HEAD
	"max_file_size": FileSizeOption(
		comment="Roughly specify a max size of each xhtml file(default 256KiB). ",
	),
	"hide_word_index": BoolOption(
		comment="Hide wordhead from word definition in the tap-to-check interface.",
	),
	"spellcheck": BoolOption(
		comment="The spell attribute enables wildcard search and spell "
		"correction during word lookup.(May be it just enable the kindlegen's"
		"spellcheck.)",
	),
	"exact": BoolOption(
		comment="Exact-match Parameter.I guess it only works for inflections, "
		"but have not yet give it a try.",
	),
	"newline_before_defi": BoolOption(
		comment="Add a newline(\\n) before word definition.(default ON)"
=======
	"file_size_approx": FileSizeOption(
		comment="Approximate size of each xhtml file (example: 200kb)",
	),
	"hide_word_index": BoolOption(
		comment="Hide headword in tap-to-check interface",
	),
	"spellcheck": BoolOption(
		comment="Enable wildcard search and spell correction during word lookup",
		# "May be it just enable the kindlegen's spellcheck."
	),
	"exact": BoolOption(
		comment="Exact-match Parameter",
		# "I guess it only works for inflections"
>>>>>>> 2c419ebd
	),
}

extraDocs = [
	(
		"Other Requirements",
		"Install [KindleGen](https://wiki.mobileread.com/wiki/KindleGen)"
		" for creating Mobipocket e-books."
	),
]


class GroupStateBySize(object):
	def __init__(self, writer) -> None:
		self.writer = writer
		self.group_index = -1
		self.reset()

	def reset(self) -> None:
		self.group_contents = []
		self.group_size = 0

	def add(self, entry: "BaseEntry") -> None:
		word = entry.l_word
		defi = entry.defi
		content = self.writer.format_group_content(word, defi)
		self.group_contents.append(content)
<<<<<<< HEAD
		self.group_size += len(content)
=======
		self.group_size += len(content.encode("utf-8"))
>>>>>>> 2c419ebd


class Writer(EbookWriter):
	_compress: bool = False
	_keep: bool = False
	_kindlegen_path: str = ""
<<<<<<< HEAD
	_max_file_size:int = 271360
	_hide_word_index: bool = False
	_spellcheck: bool = True
	_exact: bool = False
	_newline_before_defi: bool = True
=======
	_file_size_approx: int = 271360
	_hide_word_index: bool = False
	_spellcheck: bool = True
	_exact: bool = False
>>>>>>> 2c419ebd
	CSS_CONTENTS = """"@charset "UTF-8";"""
	GROUP_XHTML_TEMPLATE = """<?xml version="1.0" encoding="utf-8" \
standalone="no"?>
<!DOCTYPE html PUBLIC "-//W3C//DTD XHTML 1.1//EN" \
"http://www.w3.org/TR/xhtml11/DTD/xhtml11.dtd">
<html xmlns:cx=\
"https://kindlegen.s3.amazonaws.com/AmazonKindlePublishingGuidelines.pdf" \
xmlns:dc="http://purl.org/dc/elements/1.1/" \
xmlns:idx="https://kindlegen.s3.amazonaws.com\
/AmazonKindlePublishingGuidelines.pdf" \
xmlns:math="http://exslt.org/math" \
xmlns:mbp="https://kindlegen.s3.amazonaws.com\
/AmazonKindlePublishingGuidelines.pdf" \
xmlns:mmc="https://kindlegen.s3.amazonaws.com\
/AmazonKindlePublishingGuidelines.pdf" \
xmlns:saxon="http://saxon.sf.net/" xmlns:svg="http://www.w3.org/2000/svg" \
xmlns:tl="https://kindlegen.s3.amazonaws.com\
/AmazonKindlePublishingGuidelines.pdf" \
xmlns:xs="http://www.w3.org/2001/XMLSchema" \
xmlns:xsi="http://www.w3.org/2001/XMLSchema-instance">
<head>
<meta content="text/html; charset=utf-8" http-equiv="Content-Type" />
<link href="style.css" rel="stylesheet" type="text/css" />
</head>
<body>
<mbp:frameset>
{group_contents}
</mbp:frameset>
</body>
</html>"""

	GROUP_XHTML_WORD_DEFINITION_TEMPLATE = """<idx:entry \
scriptable="yes"{spellcheck_str}>
<idx:orth{headword_hide}>{headword}{infl}
</idx:orth>
<<<<<<< HEAD
{newline_str}{definition}
=======
<br/>{definition}
>>>>>>> 2c419ebd
</idx:entry>
<hr/>"""

	GROUP_XHTML_WORD_INFL_TEMPLATE = """<idx:infl>
{iforms_str}
</idx:infl>"""

	GROUP_XHTML_WORD_IFORM_TEMPLATE = """<idx:iform \
value="{inflword}"{exact_str} />"""

	OPF_TEMPLATE = """<?xml version="1.0" encoding="utf-8"?>
<package unique-identifier="uid">
<metadata>
<dc-metadata xmlns:dc="http://purl.org/metadata/dublin_core"
xmlns:oebpackage="http://openebook.org/namespaces/oeb-package/1.0/">
<dc:Title>{title}</dc:Title>
<dc:Language>{sourceLang}</dc:Language>
<dc:Identifier id="uid">{identifier}</dc:Identifier>
<dc:Creator>{creator}</dc:Creator>
<dc:Rights>{copyright}</dc:Rights>
<dc:description>{description}</dc:description>
<dc:Subject BASICCode="REF008000">Dictionaries</dc:Subject>
</dc-metadata>
<x-metadata>
<output encoding="utf-8"></output>
<DictionaryInLanguage>{sourceLang}</DictionaryInLanguage>
<DictionaryOutLanguage>{targetLang}</DictionaryOutLanguage>
<EmbeddedCover>{cover}</EmbeddedCover>
</x-metadata>
</metadata>
<manifest>
{manifest}
</manifest>
<spine>
{spine}
</spine>
<tours></tours>
<guide></guide>
</package>"""

	def __init__(self, glos, **kwargs):
		import uuid
		EbookWriter.__init__(
			self,
			glos,
		)
		glos.setInfo("uuid", str(uuid.uuid4()).replace("-", ""))

	def format_group_content(self, word: "List[str]", defi: str) -> str:
		hide_word_index = self._hide_word_index
		if len(word) == 1:
			infl = ''
			mainword = word[0]
		else:
			mainword, *variants = word
			iforms_list = []
			for variant in variants:
				iforms_list.append(self.GROUP_XHTML_WORD_IFORM_TEMPLATE.format(
					inflword=variant,
					exact_str=' exact="yes"' if self._exact else '',
				))
			infl = '\n' + \
				self.GROUP_XHTML_WORD_INFL_TEMPLATE.format(
					iforms_str="\n".join(iforms_list))
<<<<<<< HEAD
		headword = self.escape_if_needed(mainword)
=======

		headword = self.escape_if_needed(mainword)

		defi = self.escape_if_needed(defi)

>>>>>>> 2c419ebd
		group_content = self.GROUP_XHTML_WORD_DEFINITION_TEMPLATE.format(
			spellcheck_str=' spell="yes"' if self._spellcheck else '',
			headword=f'\n{headword}' if not hide_word_index else '',
			headword_hide=f' value="{headword}"' if hide_word_index else '',
<<<<<<< HEAD
			newline_str='<br/>' if self._newline_before_defi else '',
			definition=self.escape_if_needed(defi),
=======
			definition=defi,
>>>>>>> 2c419ebd
			infl=infl,
		)
		return group_content

	def getLangCode(self, lang) -> str:
		return lang.code if isinstance(lang, Lang) else ''

	def get_opf_contents(self, manifest_contents, spine_contents):
		cover = ""
		if self.cover:
			cover = self.COVER_TEMPLATE.format(cover=self.cover)
		creationDate = datetime.now().strftime("%Y-%m-%d")

		return self.OPF_TEMPLATE.format(
			identifier=self._glos.getInfo("uuid"),
			# use Language code instead name for kindlegen
			sourceLang=self.getLangCode(self._glos.sourceLang),
			targetLang=self.getLangCode(self._glos.targetLang),
			title=self._glos.getInfo("name"),
			creator=self._glos.getAuthor(),
			copyright=self._glos.getInfo("copyright"),
			description=self._glos.getInfo("description"),
			creationDate=creationDate,
			cover=cover,
			manifest=manifest_contents,
			spine=spine_contents,
		)

	def write_groups(self):

<<<<<<< HEAD

=======
>>>>>>> 2c419ebd
		def add_group(state):
			if state.group_size <= 0:
				return
			state.group_index += 1
			index = state.group_index + self.GROUP_START_INDEX
			group_xhtml_path = self.get_group_xhtml_file_name_from_index(index)
			self.add_file_manifest(
				"OEBPS/" + group_xhtml_path,
				group_xhtml_path,
				self.GROUP_XHTML_TEMPLATE.format(
					group_contents=self.GROUP_XHTML_WORD_DEFINITION_JOINER.join(
						state.group_contents,
					),
				),
				"application/xhtml+xml",
			)

		state = GroupStateBySize(self)
		while True:
			entry = yield
			if entry is None:
				break
			if entry.isData():
				continue

<<<<<<< HEAD
			if state.group_size >= self._max_file_size:
=======
			if state.group_size >= self._file_size_approx:
>>>>>>> 2c419ebd
				add_group(state)
				state.reset()

			state.add(entry)

		add_group(state)

	def write(self):
		import subprocess

		filename = self._filename
		kindlegen_path = self._kindlegen_path

		yield from EbookWriter.write(self)

		# download kindlegen from this page:
		# https://www.amazon.com/gp/feature.html?ie=UTF8&docId=1000765211

		# run kindlegen
		if not kindlegen_path:
			log.warn(f"Not running kindlegen, the raw files are located in {filename}")
			log.warn(
				"Provide KindleGen path with: "
				"--write-options 'kindlegen_path=...'"
			)
			return

		name = self._glos.getInfo("name")

		log.info("Creating .mobi file with kindlegen, using '{kindlegen_path}'")
		opf_path_abs = join(filename, "OEBPS", "content.opf")
		proc = subprocess.Popen(
			[kindlegen_path, opf_path_abs, "-o", "content.mobi"],
			stdout=subprocess.PIPE,
			stdin=subprocess.PIPE,
			stderr=subprocess.PIPE
		)
		output = proc.communicate()
		log.info(output[0].decode("utf-8"))
		mobi_path_abs = os.path.join(filename, "OEBPS", "content.mobi")
		log.info(f"Created .mobi file with kindlegen: {mobi_path_abs}")<|MERGE_RESOLUTION|>--- conflicted
+++ resolved
@@ -70,6 +70,12 @@
 ]
 
 optionsProp = {
+	"group_by_prefix_length": IntOption(
+		comment="Prefix length for grouping",
+	),
+	# "group_by_prefix_merge_min_size": IntOption(),
+	# "group_by_prefix_merge_across_first": BoolOption(),
+
 	# specific to mobi
 	"kindlegen_path": StrOption(
 		comment="Path to kindlegen executable",
@@ -94,25 +100,6 @@
 		# disabled=True,
 		comment="Path to cover file",
 	),
-<<<<<<< HEAD
-	"max_file_size": FileSizeOption(
-		comment="Roughly specify a max size of each xhtml file(default 256KiB). ",
-	),
-	"hide_word_index": BoolOption(
-		comment="Hide wordhead from word definition in the tap-to-check interface.",
-	),
-	"spellcheck": BoolOption(
-		comment="The spell attribute enables wildcard search and spell "
-		"correction during word lookup.(May be it just enable the kindlegen's"
-		"spellcheck.)",
-	),
-	"exact": BoolOption(
-		comment="Exact-match Parameter.I guess it only works for inflections, "
-		"but have not yet give it a try.",
-	),
-	"newline_before_defi": BoolOption(
-		comment="Add a newline(\\n) before word definition.(default ON)"
-=======
 	"file_size_approx": FileSizeOption(
 		comment="Approximate size of each xhtml file (example: 200kb)",
 	),
@@ -126,7 +113,6 @@
 	"exact": BoolOption(
 		comment="Exact-match Parameter",
 		# "I guess it only works for inflections"
->>>>>>> 2c419ebd
 	),
 }
 
@@ -154,29 +140,17 @@
 		defi = entry.defi
 		content = self.writer.format_group_content(word, defi)
 		self.group_contents.append(content)
-<<<<<<< HEAD
-		self.group_size += len(content)
-=======
 		self.group_size += len(content.encode("utf-8"))
->>>>>>> 2c419ebd
 
 
 class Writer(EbookWriter):
 	_compress: bool = False
 	_keep: bool = False
 	_kindlegen_path: str = ""
-<<<<<<< HEAD
-	_max_file_size:int = 271360
-	_hide_word_index: bool = False
-	_spellcheck: bool = True
-	_exact: bool = False
-	_newline_before_defi: bool = True
-=======
 	_file_size_approx: int = 271360
 	_hide_word_index: bool = False
 	_spellcheck: bool = True
 	_exact: bool = False
->>>>>>> 2c419ebd
 	CSS_CONTENTS = """"@charset "UTF-8";"""
 	GROUP_XHTML_TEMPLATE = """<?xml version="1.0" encoding="utf-8" \
 standalone="no"?>
@@ -212,11 +186,7 @@
 scriptable="yes"{spellcheck_str}>
 <idx:orth{headword_hide}>{headword}{infl}
 </idx:orth>
-<<<<<<< HEAD
-{newline_str}{definition}
-=======
 <br/>{definition}
->>>>>>> 2c419ebd
 </idx:entry>
 <hr/>"""
 
@@ -281,25 +251,16 @@
 			infl = '\n' + \
 				self.GROUP_XHTML_WORD_INFL_TEMPLATE.format(
 					iforms_str="\n".join(iforms_list))
-<<<<<<< HEAD
+
 		headword = self.escape_if_needed(mainword)
-=======
-
-		headword = self.escape_if_needed(mainword)
 
 		defi = self.escape_if_needed(defi)
 
->>>>>>> 2c419ebd
 		group_content = self.GROUP_XHTML_WORD_DEFINITION_TEMPLATE.format(
 			spellcheck_str=' spell="yes"' if self._spellcheck else '',
 			headword=f'\n{headword}' if not hide_word_index else '',
 			headword_hide=f' value="{headword}"' if hide_word_index else '',
-<<<<<<< HEAD
-			newline_str='<br/>' if self._newline_before_defi else '',
-			definition=self.escape_if_needed(defi),
-=======
 			definition=defi,
->>>>>>> 2c419ebd
 			infl=infl,
 		)
 		return group_content
@@ -330,10 +291,6 @@
 
 	def write_groups(self):
 
-<<<<<<< HEAD
-
-=======
->>>>>>> 2c419ebd
 		def add_group(state):
 			if state.group_size <= 0:
 				return
@@ -359,11 +316,7 @@
 			if entry.isData():
 				continue
 
-<<<<<<< HEAD
-			if state.group_size >= self._max_file_size:
-=======
 			if state.group_size >= self._file_size_approx:
->>>>>>> 2c419ebd
 				add_group(state)
 				state.reset()
 
